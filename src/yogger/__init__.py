--- conflicted
+++ resolved
@@ -8,11 +8,7 @@
 )
 from .pformat import pformat
 
-<<<<<<< HEAD
-__version__ = "0.0.6"
-=======
 __version__ = "0.0.6a"
->>>>>>> dc2ec4d5
 
 __all__ = [
     "configure",
